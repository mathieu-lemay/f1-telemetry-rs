use ncurses::*;

use f1_telemetry::packet::generic::{ResultStatus, TyreCompoundVisual};
use f1_telemetry::packet::session::SafetyCar;
use f1_telemetry::packet::Packet;

use crate::models::*;

mod car;
pub mod fmt;
mod weather;

const WIDTH: i32 = 132;
const HEIGHT: i32 = 35;
const SESSION_Y_OFFSET: i32 = 1;
const WINDOW_Y_OFFSET: i32 = 5;
const LEFT_BORDER_X_OFFSET: i32 = 2;
const CURRENT_CAR_DATA_Y_OFFSET: i32 = 24;

#[derive(Eq, PartialEq)]
pub enum View {
    Dashboard,
    TrackOverview,
}

pub struct Ui {
    mwnd: WINDOW,
    active_wnd: WINDOW,
    dashboard_wnd: WINDOW,
    track_wnd: WINDOW,
    tyres_swnd: WINDOW,
    lap_times_swnd: WINDOW,
    car_swnd: WINDOW,
    rel_pos_swnd: WINDOW,
<<<<<<< HEAD
    laps_wnd: WINDOW,
    lap_details_swnd: WINDOW,
    best_sectors_swnd: WINDOW,
=======
    active_view: View,
>>>>>>> 66a68ecf
}

impl Ui {
    pub fn init() -> Ui {
        setlocale(ncurses::LcCategory::all, "");

        let mwnd = initscr();

        let w = getmaxx(mwnd);
        let h = getmaxy(mwnd);

        if w < WIDTH || h < HEIGHT {
            endwin();

            panic!(format!(
                "Terminal must be at least {}x{}. Current size: {}x{}",
                WIDTH, HEIGHT, w, h
            ));
        }

        curs_set(CURSOR_VISIBILITY::CURSOR_INVISIBLE);
        cbreak();
        noecho();
        keypad(mwnd, true);
        timeout(0);
        fmt::init_colors();

        wresize(mwnd, HEIGHT, WIDTH);

        refresh();

        let win_w = WIDTH - 2;
        let win_h = HEIGHT - WINDOW_Y_OFFSET - 2;

        let dashboard_wnd = Ui::create_win(win_h, win_w, WINDOW_Y_OFFSET, 1, Some("Dashboard"));
        let tyres_swnd = derwin(dashboard_wnd, 23, 2, 1, 2);
        let lap_times_swnd = derwin(dashboard_wnd, 23, 80, 1, 4);
        let car_swnd = derwin(dashboard_wnd, 24, 39, 2, 90);

        let track_wnd = Ui::create_win(win_h, win_w, WINDOW_Y_OFFSET, 1, Some("Track Status"));
        let rel_pos_swnd = derwin(track_wnd, 12, getmaxx(track_wnd) - 4, 15, 2);

        let laps_wnd = Ui::create_win(win_h, win_w, WINDOW_Y_OFFSET, 1, Some("Lap Details"));
        let lap_details_swnd = derwin(dashboard_wnd, 23, 120, 1, 4);
        let best_sectors_swnd = derwin(dashboard_wnd, 2, 80, 24, 4);
        let active_wnd = dashboard_wnd;
        wrefresh(active_wnd);

        Ui {
            mwnd,
            active_wnd,
            dashboard_wnd,
            track_wnd,
            tyres_swnd,
            lap_times_swnd,
            car_swnd,
            rel_pos_swnd,
<<<<<<< HEAD
            laps_wnd,
            lap_details_swnd,
            best_sectors_swnd,
=======
            active_view: View::Dashboard,
>>>>>>> 66a68ecf
        }
    }

    pub fn destroy(&self) {
        endwin();
    }

    pub fn switch_view(&mut self, view: View) {
        if view == self.active_view {
            return;
        }

        let neww = match &view {
            View::Dashboard => self.dashboard_wnd,
            View::TrackOverview => self.track_wnd,
            View::LapDetail => self.laps_wnd,
        };

        self.active_view = view;

        self.active_wnd = neww;
        redrawwin(neww);
        self.commit(neww);
    }

    fn commit(&self, w: WINDOW) {
        fmt::wreset(w);
        wrefresh(w);
    }

    fn create_win(h: i32, w: i32, y: i32, x: i32, title: Option<&str>) -> WINDOW {
        let wnd = newwin(h, w, y, x);
        box_(wnd, 0, 0);

        if let Some(title) = title {
            mvwaddstr(wnd, 0, 2, &format!(" {} ", title));
        };

        wnd
    }

    pub fn render(&mut self, game_state: &GameState, packet: &Packet) {
        self.render_main_view(game_state, packet);
        self.render_dashboard_view(game_state, packet);
        self.render_track_view(game_state, packet);
    }

    fn render_main_view(&mut self, game_state: &GameState, packet: &Packet) {
        match packet {
            Packet::Session(_) => {
                self.print_session_info(&game_state);
            }
            Packet::Event(_) => {
                self.print_event_info(&game_state);
            }
            Packet::Lap(_) => {
                self.print_session_info(&game_state);
            }
            _ => {}
        }
    }

    fn render_dashboard_view(&mut self, game_state: &GameState, packet: &Packet) {
        if !self.should_render(View::Dashboard) {
            return;
        }

        match packet {
            Packet::Lap(_) => {
                self.print_dashboard_lap_info(&game_state);
            }
            Packet::CarTelemetry(_) => self.print_telemetry_info(&game_state),
            Packet::CarStatus(_) => {
                self.print_car_status(&game_state);
                self.print_tyres_compounds(&game_state);
            }
            _ => {}
        }
    }

    fn render_track_view(&self, game_state: &GameState, packet: &Packet) {
        if !self.should_render(View::TrackOverview) {
            return;
        }

        match packet {
            Packet::Lap(_) => {
                self.print_track_status_lap_info(game_state);
            }
            Packet::Session(_) => self.print_weather_info(game_state),
            _ => {}
        }
    }

    fn should_render(&self, view: View) -> bool {
        view == self.active_view
    }

    fn print_session_info(&self, game_state: &GameState) {
        let sinfo = &game_state.session_info;

        let session_name = &format!("{} - {}", sinfo.session_name, sinfo.track_name);
        let lap_info = &format!("Lap {} of {}", sinfo.current_lap, sinfo.number_of_laps);
        let session_time = &format!(
            "{} / {}",
            fmt::format_time(sinfo.elapsed_time),
            fmt::format_time(sinfo.duration)
        );

        addstr_center(self.mwnd, SESSION_Y_OFFSET, session_name);
        addstr_center(self.mwnd, SESSION_Y_OFFSET + 1, lap_info);
        addstr_center(self.mwnd, SESSION_Y_OFFSET + 2, session_time);

        if sinfo.safety_car == SafetyCar::Virtual || sinfo.safety_car == SafetyCar::Full {
            fmt::blink_colour(COLOR_WHITE, COLOR_YELLOW);
            addstr_center(self.mwnd, SESSION_Y_OFFSET + 3, sinfo.safety_car.name());
            fmt::reset();
        }
    }

<<<<<<< HEAD
    pub fn print_lap_details_lap_info(&self, game_state: &GameState) {
        let wnd = self.lap_details_swnd;

        werase(wnd);
        fmt::wset_bold(wnd);

        let header =
            "  P. NAME            | CURRENT LAP  | LAST LAP     | BEST LAP     | LAST SECTOR 1| LAST SECTOR 2| LAST SECTOR 3| STATUS ";

        mvwaddstr(wnd, 0, 0, header);

        for (idx, li) in game_state.lap_infos.iter().enumerate() {
            if let ResultStatus::Invalid = li.status {
                continue;
            }

            let participant = &game_state.participants[idx];

            let pos = match li.status {
                ResultStatus::Retired => String::from("RET"),
                ResultStatus::NotClassified => String::from("N/C"),
                ResultStatus::Disqualified => String::from("DSQ"),
                _ => format!("{:3}", li.position),
            };

            let penalties = if li.penalties > 0 {
                format!("+{:2}s", li.penalties)
            } else {
                format!("{: <4}", "")
            };

            let s = format!(
                "{}. {:15} | {} | {} | {} | {} | {} | {} | {}{}{} ",
                pos,
                fmt::format_driver_name(&participant.name, participant.driver),
                fmt::format_time_ms(li.current_lap_time),
                fmt::format_time_ms(li.last_lap_time),
                fmt::format_time_ms(li.best_lap_time),
                fmt::format_time_ms(li.sector_1 as f32 / 1000.0),
                fmt::format_time_ms(li.sector_2 as f32 / 1000.0),
                fmt::format_time_ms(li.last_lap_time - li.sector_2 as f32 / 1000.0),
                if li.in_pit { "P" } else { " " },
                if li.lap_invalid { "!" } else { " " },
                penalties,
            );

            fmt::set_team_color(wnd, participant.team);
            mvwaddstr(wnd, li.position as i32, 0, s.as_str());
        }

        self.commit(wnd);
    }

    pub fn print_best_sectors_lap_info(&self, game_state: &GameState) {
        let wnd = self.best_sectors_swnd;

        werase(wnd);

        fmt::wset_bold(wnd);

        let header = "  BEST SECTOR 1| BEST SECTOR 2| BEST SECTOR 3| THEORETICAL BEST LAP ";

        mvwaddstr(wnd, 0, 0, header);

        let mut best_s1 = u16::MAX;
        let mut best_s2 = u16::MAX;
        let mut best_s3 = u16::MAX;

        for li in game_state.lap_infos.iter() {
            if 0 < li.best_sector_1 && li.best_sector_1 < best_s1 {
                best_s1 = li.best_sector_1
            }
            if 0 < li.best_sector_2 && li.best_sector_2 < best_s2 {
                best_s2 = li.best_sector_2
            }
            if 0 < li.best_sector_3 && li.best_sector_3 < best_s3 {
                best_s3 = li.best_sector_3
            }
        }

        let mut best_lap = 0;
        if best_s3 != u16::MAX {
            best_lap = best_s1 + best_s2 + best_s3
        }

        let s = format!(
            "  {} | {} | {} | {}   ",
            fmt::format_time_ms(best_s1 as f32 / 1000.0),
            fmt::format_time_ms(best_s2 as f32 / 1000.0),
            fmt::format_time_ms(best_s3 as f32 / 1000.0),
            fmt::format_time_ms(best_lap as f32 / 1000.0),
        );
        mvwaddstr(wnd, 1, 0, s.as_str());

        self.commit(wnd);
    }

    pub fn print_dashboard_lap_info(&self, game_state: &GameState) {
=======
    fn print_dashboard_lap_info(&self, game_state: &GameState) {
>>>>>>> 66a68ecf
        let wnd = self.lap_times_swnd;

        werase(wnd);

        fmt::wset_bold(wnd);

        let header =
            "  P. NAME                 | CURRENT LAP  | LAST LAP     | BEST LAP     | STATUS";

        mvwaddstr(wnd, 0, 0, header);

        for (idx, li) in game_state.lap_infos.iter().enumerate() {
            if let ResultStatus::Invalid = li.status {
                continue;
            }

            let participant = &game_state.participants[idx];

            let pos = match li.status {
                ResultStatus::Retired => String::from("RET"),
                ResultStatus::NotClassified => String::from("N/C"),
                ResultStatus::Disqualified => String::from("DSQ"),
                _ => format!("{:3}", li.position),
            };

            let penalties = if li.penalties > 0 {
                format!("+{:2}s", li.penalties)
            } else {
                format!("{: <4}", "")
            };

            let s = format!(
                "{}. {:20} | {} | {} | {} | {}{}{} ",
                pos,
                fmt::format_driver_name(&participant.name, participant.driver),
                fmt::format_time_ms(li.current_lap_time),
                fmt::format_time_ms(li.last_lap_time),
                fmt::format_time_ms(li.best_lap_time),
                if li.in_pit { "P" } else { " " },
                if li.lap_invalid { "!" } else { " " },
                penalties,
            );

            fmt::set_team_color(wnd, participant.team);
            mvwaddstr(wnd, li.position as i32, 0, s.as_str());
        }

        self.commit(wnd);
    }

    fn print_track_status_lap_info(&self, game_state: &GameState) {
        let wnd = self.rel_pos_swnd;
        let w = getmaxx(wnd) - 17;

        let relative_positions = &game_state.relative_positions;

        fmt::wset_bold(wnd);

        let header = format!(
            "Last {} First",
            (0..23).map(|_| "---->").collect::<String>()
        );
        let filler = (0..w).map(|_| " ").collect::<String>();

        mvwaddstr(wnd, 0, 0, "Relative Positions");
        mvwaddstr(wnd, 1, 0, &header);

        let scale = relative_positions.max - relative_positions.min;
        let slice = scale / (w - 1) as f32;

        for (idx, (team, positions)) in relative_positions.positions.iter().enumerate() {
            let y = idx as i32 + 2;

            fmt::set_team_color(wnd, *team);
            mvwaddstr(wnd, y, 0, &format!("{:<15.15} |{}", team.name(), &filler));

            for p in positions {
                let place = ((*p - relative_positions.min) / slice).round() as i32 + 17;
                mvwaddstr(wnd, y, place, "o");
            }
        }

        self.commit(wnd);
    }

    fn print_event_info(&self, game_state: &GameState) {
        fmt::set_bold();

        let event_info = &game_state.event_info;

        let mut msg = format!(
            "{}: {}",
            fmt::format_time_ms(event_info.timestamp),
            event_info.description
        );

        if let Some(driver) = &event_info.driver_name {
            msg += &format!(": {}", driver);
        }

        if let Some(detail) = &event_info.detail {
            msg += &format!(" ({})", detail);
        }

        mvaddstr(getmaxy(self.mwnd) - 1, LEFT_BORDER_X_OFFSET, &msg);
        clrtoeol();

        fmt::reset();
    }

    fn print_telemetry_info(&self, game_state: &GameState) {
        let wnd = self.dashboard_wnd;

        let telemetry_info = &game_state.telemetry_info;

        fmt::set_bold();

        let gear_msg = format!(
            "Gear     : {}    Speed : {}",
            fmt::format_gear(telemetry_info.gear),
            fmt::format_speed(telemetry_info.speed)
        );

        mvwaddstr(
            wnd,
            CURRENT_CAR_DATA_Y_OFFSET,
            LEFT_BORDER_X_OFFSET,
            &gear_msg,
        );

        mvwaddstr(
            wnd,
            CURRENT_CAR_DATA_Y_OFFSET + 1,
            LEFT_BORDER_X_OFFSET,
            "Throttle : ",
        );
        mvwaddstr(
            wnd,
            CURRENT_CAR_DATA_Y_OFFSET + 2,
            LEFT_BORDER_X_OFFSET,
            "Brake    : ",
        );

        let offset = getcurx(wnd);

        let throttle_bar = fmt::format_perc_bar(telemetry_info.throttle);
        fmt::set_color(Some(wnd), COLOR_GREEN);
        mvwaddstr(wnd, CURRENT_CAR_DATA_Y_OFFSET + 1, offset, &throttle_bar);

        let brake_bar = fmt::format_perc_bar(telemetry_info.brake);
        fmt::set_color(Some(wnd), COLOR_RED);
        mvwaddstr(wnd, CURRENT_CAR_DATA_Y_OFFSET + 2, offset, &brake_bar);

        self.commit(wnd)
    }

    fn print_weather_info(&self, game_state: &GameState) {
        let wnd = self.track_wnd;

        let session = &game_state.session_info;

        weather::render_weather(wnd, session, 2, 90);
        mvwaddstr(
            wnd,
            2 + 10,
            90,
            &format!("Air Temp   : {}C", session.air_temperature),
        );
        mvwaddstr(
            wnd,
            2 + 11,
            90,
            &format!("Track Temp : {}C", session.track_temperature),
        );

        self.commit(wnd);
    }

    fn print_car_status(&self, game_state: &GameState) {
        let wnd = self.car_swnd;

        let car_status = &game_state.car_status;

        car::render_car(wnd, car_status);

        mvwaddstr(
            wnd,
            22,
            0,
            &format!("Tyre Compound: {} ", car_status.tyre_compound.name()),
        );

        fmt::wset_bold(wnd);
        fmt::set_tyre_color(wnd, car_status.tyre_compound);
        waddstr(wnd, "o");
        fmt::wreset(wnd);
        waddstr(wnd, &format!(" ({} Laps)", car_status.tyre_age_laps));

        wclrtoeol(wnd);

        mvwaddstr(
            wnd,
            23,
            0,
            &format!(
                "Fuel Remaining: {:3.2}kg ({:+1.2} laps)",
                car_status.fuel_in_tank,
                car_status.fuel_remaining_laps.abs()
            ),
        );
        wclrtoeol(wnd);

        self.commit(wnd);
    }

    fn print_tyres_compounds(&self, game_state: &GameState) {
        let wnd = self.tyres_swnd;

        werase(wnd);

        fmt::wset_bold(wnd);

        mvwaddstr(wnd, 0, 0, "T.");

        for li in &game_state.lap_infos {
            if let TyreCompoundVisual::Invalid = li.tyre_compound {
                continue;
            }

            fmt::set_tyre_color(wnd, li.tyre_compound);
            mvwaddstr(wnd, li.position as i32, 0, "o");
        }

        self.commit(wnd);
    }
}

fn addstr_center(w: WINDOW, y: i32, str_: &str) {
    mv(y, 0);
    clrtoeol();
    mvwaddstr(w, y, fmt::center(w, str_), str_);
}<|MERGE_RESOLUTION|>--- conflicted
+++ resolved
@@ -32,13 +32,10 @@
     lap_times_swnd: WINDOW,
     car_swnd: WINDOW,
     rel_pos_swnd: WINDOW,
-<<<<<<< HEAD
+    active_view: View,
     laps_wnd: WINDOW,
     lap_details_swnd: WINDOW,
     best_sectors_swnd: WINDOW,
-=======
-    active_view: View,
->>>>>>> 66a68ecf
 }
 
 impl Ui {
@@ -96,13 +93,10 @@
             lap_times_swnd,
             car_swnd,
             rel_pos_swnd,
-<<<<<<< HEAD
             laps_wnd,
             lap_details_swnd,
             best_sectors_swnd,
-=======
             active_view: View::Dashboard,
->>>>>>> 66a68ecf
         }
     }
 
@@ -223,8 +217,7 @@
         }
     }
 
-<<<<<<< HEAD
-    pub fn print_lap_details_lap_info(&self, game_state: &GameState) {
+    fn print_lap_details_lap_info(&self, game_state: &GameState) {
         let wnd = self.lap_details_swnd;
 
         werase(wnd);
@@ -277,7 +270,7 @@
         self.commit(wnd);
     }
 
-    pub fn print_best_sectors_lap_info(&self, game_state: &GameState) {
+    fn print_best_sectors_lap_info(&self, game_state: &GameState) {
         let wnd = self.best_sectors_swnd;
 
         werase(wnd);
@@ -321,10 +314,9 @@
         self.commit(wnd);
     }
 
-    pub fn print_dashboard_lap_info(&self, game_state: &GameState) {
-=======
+
+
     fn print_dashboard_lap_info(&self, game_state: &GameState) {
->>>>>>> 66a68ecf
         let wnd = self.lap_times_swnd;
 
         werase(wnd);
